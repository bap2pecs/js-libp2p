import { StreamHandlerV1 } from './../../src/circuit/v1/stream-handler.js'
/* eslint-env mocha */

import { expect } from 'aegir/chai'
import sinon from 'sinon'
import { Multiaddr } from '@multiformats/multiaddr'
import { pipe } from 'it-pipe'
import { fromString as uint8ArrayFromString } from 'uint8arrays/from-string'
import { createNode } from '../utils/creators/peer.js'
import { codes as Errors } from '../../src/errors.js'
import type { Libp2pNode } from '../../src/libp2p.js'
import all from 'it-all'
import { relayV1Codec } from '../../src/circuit/multicodec.js'
import { createNodeOptions, createRelayOptions } from './utils.js'
<<<<<<< HEAD
import { CircuitRelay } from '../../src/circuit/v1/pb/index.js'
import { pEvent } from 'p-event'

/* eslint-env mocha */
=======
import delay from 'delay'
>>>>>>> 05e8e7ea

describe('Dialing (via relay, TCP)', () => {
  let srcLibp2p: Libp2pNode
  let relayLibp2p: Libp2pNode
  let dstLibp2p: Libp2pNode

  beforeEach(async () => {
    // Create 3 nodes, and turn HOP on for the relay
    [srcLibp2p, relayLibp2p, dstLibp2p] = await Promise.all([
      createNode({
        config: createNodeOptions({
          relay: {
            autoRelay: {
              enabled: false
            }
          }
        })
      }),
      createNode({
        config: createRelayOptions({
          relay: {
            autoRelay: {
              enabled: false
            }
          }
        })
      }),
      createNode({
        config: createNodeOptions({
          relay: {
            autoRelay: {
              enabled: true
            }
          }
        })
      })
    ])

    await dstLibp2p.handle('/echo/1.0.0', ({ stream }) => {
      void pipe(stream, stream)
    })

    // Start each node
    await Promise.all([srcLibp2p, relayLibp2p, dstLibp2p].map(async libp2p => await libp2p.start()))
  })

  afterEach(async () => {
    // Stop each node
    return await Promise.all([srcLibp2p, relayLibp2p, dstLibp2p].map(async libp2p => await libp2p.stop()))
  })

  it('should be able to connect to a peer over a relay', async () => {
    const relayAddr = relayLibp2p.components.getTransportManager().getAddrs()[0]
    const relayIdString = relayLibp2p.peerId.toString()

    await dstLibp2p.dial(relayAddr.encapsulate(`/p2p/${relayIdString}`))
    // make sure we have reservation before trying to dial. Previously relay initiated connection.
    // eslint-disable-next-line @typescript-eslint/no-non-null-assertion
    await pEvent(dstLibp2p.circuitService!, 'relay:reservation')
    const dialAddr = relayAddr
      .encapsulate(`/p2p/${relayIdString}`)
      .encapsulate(`/p2p-circuit/p2p/${dstLibp2p.peerId.toString()}`)

    const connection = await srcLibp2p.dial(dialAddr)

    expect(connection).to.exist()
    expect(connection.remotePeer.toBytes()).to.eql(dstLibp2p.peerId.toBytes())
    expect(connection.remoteAddr).to.eql(dialAddr)

    const echoStream = await connection.newStream('/echo/1.0.0')

    const input = uint8ArrayFromString('hello')
    const [output] = await pipe(
      [input],
      echoStream,
      async (source) => await all(source)
    )

    expect(output.slice()).to.eql(input)
    echoStream.close()
  })

  it('should fail to connect to a peer over a relay with no reservation', async () => {
    const relayAddr = relayLibp2p.components.getTransportManager().getAddrs()[0]
    const relayIdString = relayLibp2p.peerId.toString()

    const dialAddr = relayAddr
      .encapsulate(`/p2p/${relayIdString}`)
      .encapsulate(`/p2p-circuit/p2p/${dstLibp2p.peerId.toString()}`)

    await expect(srcLibp2p.dial(dialAddr))
      .to.eventually.be.rejected()
      .and.to.have.nested.property('.errors[0].code', Errors.ERR_HOP_REQUEST_FAILED)
  })

  it('should not stay connected to a relay when not already connected and HOP fails', async () => {
    const relayAddr = relayLibp2p.components.getTransportManager().getAddrs()[0]
    const relayIdString = relayLibp2p.peerId.toString()

    const dialAddr = relayAddr
      .encapsulate(`/p2p/${relayIdString}`)
      .encapsulate(`/p2p-circuit/p2p/${dstLibp2p.peerId.toString()}`)

    await expect(srcLibp2p.dial(dialAddr))
      .to.eventually.be.rejected()
      .and.to.have.nested.property('.errors[0].code', Errors.ERR_HOP_REQUEST_FAILED)

    // We should not be connected to the relay, because we weren't before the dial
    const srcToRelayConns = srcLibp2p.components.getConnectionManager().getConnections(relayLibp2p.peerId)
    expect(srcToRelayConns).to.be.empty()
  })

  it('dialer should stay connected to an already connected relay on hop failure', async () => {
    const relayIdString = relayLibp2p.peerId.toString()
    const relayAddr = relayLibp2p.components.getTransportManager().getAddrs()[0].encapsulate(`/p2p/${relayIdString}`)

    const dialAddr = relayAddr
      .encapsulate(`/p2p-circuit/p2p/${dstLibp2p.peerId.toString()}`)

    await srcLibp2p.dial(relayAddr)

    await expect(srcLibp2p.dial(dialAddr))
      .to.eventually.be.rejected()
      .and.to.have.nested.property('.errors[0].code', Errors.ERR_HOP_REQUEST_FAILED)

    const srcToRelayConn = srcLibp2p.components.getConnectionManager().getConnections(relayLibp2p.peerId)
    expect(srcToRelayConn).to.have.lengthOf(1)
    expect(srcToRelayConn).to.have.nested.property('[0].stat.status', 'OPEN')
  })

  it('destination peer should stay connected to an already connected relay on hop failure', async () => {
    const relayIdString = relayLibp2p.peerId.toString()
    const relayAddr = relayLibp2p.components.getTransportManager().getAddrs()[0].encapsulate(`/p2p/${relayIdString}`)

    const dialAddr = relayAddr
      .encapsulate(`/p2p-circuit/p2p/${dstLibp2p.peerId.toString()}`)

    // Connect the destination peer and the relay
    const tcpAddrs = dstLibp2p.components.getTransportManager().getAddrs()
    sinon.stub(dstLibp2p.components.getAddressManager(), 'getListenAddrs').returns([new Multiaddr(`${relayAddr.toString()}/p2p-circuit`)])

    await dstLibp2p.components.getTransportManager().listen(dstLibp2p.components.getAddressManager().getListenAddrs())
    expect(dstLibp2p.components.getTransportManager().getAddrs()).to.have.deep.members([...tcpAddrs, dialAddr.decapsulate('p2p')])

    // send an invalid relay message from the relay to the destination peer
    const connections = relayLibp2p.getConnections(dstLibp2p.peerId)
<<<<<<< HEAD
    const { stream } = await connections[0].newStream(relayV1Codec)
    const streamHandler = new StreamHandlerV1({ stream })
=======
    const stream = await connections[0].newStream(RELAY_CODEC)
    const streamHandler = new StreamHandler({ stream })
>>>>>>> 05e8e7ea
    streamHandler.write({
      type: CircuitRelay.Type.STATUS
    })
    const res = await streamHandler.read()
    expect(res?.code).to.equal(CircuitRelay.Status.MALFORMED_MESSAGE)
    streamHandler.close()

    // should still be connected
    const dstToRelayConn = dstLibp2p.components.getConnectionManager().getConnections(relayLibp2p.peerId)
    expect(dstToRelayConn).to.have.lengthOf(1)
    expect(dstToRelayConn).to.have.nested.property('[0].stat.status', 'OPEN')
  })

  it('should time out when establishing a relay connection', async () => {
    await relayLibp2p.stop()
    relayLibp2p = await createNode({
      config: createRelayOptions({
        relay: {
          autoRelay: {
            enabled: false
          },
          hop: {
            // very short timeout
            timeout: 10
          }
        }
      })
    })

    const relayAddr = relayLibp2p.components.getTransportManager().getAddrs()[0]
    const dialAddr = relayAddr.encapsulate(`/p2p/${relayLibp2p.peerId.toString()}`)

    const connection = await srcLibp2p.dial(dialAddr)
    const stream = await connection.newStream('/libp2p/circuit/relay/0.1.0')

    await stream.sink(async function * () {
      // delay for longer than the timeout
      await delay(1000)
      yield Uint8Array.from([0])
    }())

    // because we timed out, the remote should have reset the stream
    await expect(all(stream.source)).to.eventually.be.rejected
      .with.property('code', 'ERR_STREAM_RESET')
  })
})<|MERGE_RESOLUTION|>--- conflicted
+++ resolved
@@ -12,14 +12,11 @@
 import all from 'it-all'
 import { relayV1Codec } from '../../src/circuit/multicodec.js'
 import { createNodeOptions, createRelayOptions } from './utils.js'
-<<<<<<< HEAD
 import { CircuitRelay } from '../../src/circuit/v1/pb/index.js'
 import { pEvent } from 'p-event'
+import delay from 'delay'
 
 /* eslint-env mocha */
-=======
-import delay from 'delay'
->>>>>>> 05e8e7ea
 
 describe('Dialing (via relay, TCP)', () => {
   let srcLibp2p: Libp2pNode
@@ -166,13 +163,8 @@
 
     // send an invalid relay message from the relay to the destination peer
     const connections = relayLibp2p.getConnections(dstLibp2p.peerId)
-<<<<<<< HEAD
-    const { stream } = await connections[0].newStream(relayV1Codec)
+    const stream = await connections[0].newStream(relayV1Codec)
     const streamHandler = new StreamHandlerV1({ stream })
-=======
-    const stream = await connections[0].newStream(RELAY_CODEC)
-    const streamHandler = new StreamHandler({ stream })
->>>>>>> 05e8e7ea
     streamHandler.write({
       type: CircuitRelay.Type.STATUS
     })
