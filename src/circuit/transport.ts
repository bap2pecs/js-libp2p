import * as CircuitV1 from './v1/pb/index.js'
import * as CircuitV2 from './v2/pb/index.js'
import { ReservationStore } from './v2/reservation-store.js'
import { logger } from '@libp2p/logger'
import createError from 'err-code'
import * as mafmt from '@multiformats/mafmt'
import { Multiaddr } from '@multiformats/multiaddr'
import { codes } from '../errors.js'
import { streamToMaConnection } from '@libp2p/utils/stream-to-ma-conn'
import { relayV2HopCodec, relayV1Codec, relayV2StopCodec } from './multicodec.js'
import { createListener } from './listener.js'
<<<<<<< HEAD
import { symbol } from '@libp2p/interfaces/transport'
=======
import { handleCanHop, handleHop, hop } from './circuit/hop.js'
import { handleStop } from './circuit/stop.js'
import { StreamHandler } from './circuit/stream-handler.js'
import { symbol } from '@libp2p/interface-transport'
>>>>>>> 05e8e7ea
import { peerIdFromString } from '@libp2p/peer-id'
import { Components, Initializable } from '@libp2p/components'
import type { AbortOptions } from '@libp2p/interfaces'
<<<<<<< HEAD
import type { IncomingStreamData } from '@libp2p/interfaces/registrar'
import type { Listener, Transport, CreateListenerOptions, ConnectionHandler } from '@libp2p/interfaces/transport'
import type { Connection, Stream } from '@libp2p/interfaces/connection'
import type { PeerId } from '@libp2p/interfaces/peer-id'
import { StreamHandlerV2 } from './v2/stream-handler.js'
import { StreamHandlerV1 } from './v1/stream-handler.js'
import * as CircuitV1Handler from './v1/index.js'
import * as CircuitV2Handler from './v2/index.js'
=======
import type { IncomingStreamData } from '@libp2p/interface-registrar'
import type { Listener, Transport, CreateListenerOptions, ConnectionHandler } from '@libp2p/interface-transport'
import type { Connection } from '@libp2p/interface-connection'
import type { RelayConfig } from '../index.js'
import { abortableDuplex } from 'abortable-iterator'
import { TimeoutController } from 'timeout-abort-controller'
import { setMaxListeners } from 'events'
>>>>>>> 05e8e7ea

const log = logger('libp2p:circuit')

export interface CircuitOptions {
  limit?: number
}

interface ConnectOptions {
  stream: Stream
  connection: Connection
  destinationPeer: PeerId
  destinationAddr: Multiaddr
  relayAddr: Multiaddr
  ma: Multiaddr
  disconnectOnFailure: boolean
}
export class Circuit implements Transport, Initializable {
  private handler?: ConnectionHandler
  private components: Components = new Components()
<<<<<<< HEAD
  private readonly reservationStore: ReservationStore

  constructor (options: CircuitOptions) {
    this.reservationStore = new ReservationStore(options.limit)
=======
  private readonly _init: RelayConfig

  constructor (init: RelayConfig) {
    this._init = init
>>>>>>> 05e8e7ea
  }

  init (components: Components): void {
    this.components = components

    void this.components.getRegistrar().handle(relayV1Codec, (data) => {
      void this._onProtocolV1(data).catch(err => {
        log.error(err)
      })
    })
      .catch(err => {
        log.error(err)
      })
    void this.components.getRegistrar().handle(relayV2HopCodec, (data) => {
      void this._onV2ProtocolHop(data).catch(err => {
        log.error(err)
      })
    })
      .catch(err => {
        log.error(err)
      })
    void this.components.getRegistrar().handle(relayV2StopCodec, (data) => {
      void this._onV2ProtocolStop(data).catch(err => {
        log.error(err)
      })
    })
      .catch(err => {
        log.error(err)
      })
  }

  hopEnabled () {
    return true
  }

  hopActive () {
    return true
  }

  get [symbol] (): true {
    return true
  }

  get [Symbol.toStringTag] () {
    return 'libp2p/circuit-relay-v2'
  }

  getPeerConnection (dstPeer: PeerId): Connection|undefined {
    return this.components.getConnectionManager().getConnections(dstPeer)[0] ?? undefined
  }

  async _onProtocolV1 (data: IncomingStreamData) {
    const { connection, stream } = data
<<<<<<< HEAD
    const streamHandler = new StreamHandlerV1({ stream })
    const request = await streamHandler.read()

    if (request == null) {
      log('request was invalid, could not read from stream')
      CircuitV1Handler.handleCircuitV1Error(streamHandler, CircuitV1.CircuitRelay.Status.STOP_RELAY_REFUSED)
      return
    }

    switch (request.type) {
      case CircuitV1.CircuitRelay.Type.CAN_HOP:
      case CircuitV1.CircuitRelay.Type.HOP: {
        log('received circuit v1 hop request from %p', connection.remotePeer)
        CircuitV1Handler.handleCircuitV1Error(streamHandler, CircuitV1.CircuitRelay.Status.HOP_CANT_SPEAK_RELAY)
        break
      }
      case CircuitV1.CircuitRelay.Type.STOP: {
        log('received circuit v1 stop request from %p', connection.remotePeer)
        CircuitV1Handler.handleCircuitV1Error(streamHandler, CircuitV1.CircuitRelay.Status.STOP_RELAY_REFUSED)
        break
      }
      default: {
        log('Request of type %s not supported', request.type)
        CircuitV1Handler.handleCircuitV1Error(streamHandler, CircuitV1.CircuitRelay.Status.MALFORMED_MESSAGE)
      }
    }
  }

  async _onV2ProtocolHop ({ connection, stream }: IncomingStreamData) {
    log('received circuit v2 hop protocol stream from %s', connection.remotePeer)
    const streamHandler = new StreamHandlerV2({ stream })
    const request = CircuitV2.HopMessage.decode(await streamHandler.read())

    if (request?.type === undefined) {
      return
    }

    await CircuitV2Handler.handleHopProtocol({
      connection,
      streamHandler,
      circuit: this,
      relayPeer: this.components.getPeerId(),
      relayAddrs: this.components.getAddressManager().getListenAddrs(),
      reservationStore: this.reservationStore,
      request
    })
  }

  async _onV2ProtocolStop ({ connection, stream }: IncomingStreamData) {
    const streamHandler = new StreamHandlerV2({ stream })
    const request = CircuitV2.StopMessage.decode(await streamHandler.read())
    log('received circuit v2 stop protocol request from %s', connection.remotePeer)
    if (request?.type === undefined) {
      return
    }

    const mStream = await CircuitV2Handler.handleStop({
      connection,
      streamHandler,
      request
    })

    if (mStream !== null && mStream !== undefined) {
      const remoteAddr = new Multiaddr(request.peer?.addrs?.[0])
      const localAddr = this.components.getTransportManager().getAddrs()[0]
      const maConn = streamToMaConnection({
        stream: mStream,
        remoteAddr,
        localAddr
      })
      log('new inbound connection %s', maConn.remoteAddr)
      const conn = await this.components.getUpgrader().upgradeInbound(maConn)
      log('%s connection %s upgraded', 'inbound', maConn.remoteAddr)
      this.handler?.(conn)
=======
    const controller = new TimeoutController(this._init.hop.timeout)

    try {
      // fails on node < 15.4
      setMaxListeners?.(Infinity, controller.signal)
    } catch {}

    try {
      const source = abortableDuplex(stream, controller.signal)
      const streamHandler = new StreamHandler({
        stream: {
          ...stream,
          ...source
        }
      })
      const request = await streamHandler.read()

      if (request == null) {
        log('request was invalid, could not read from stream')
        streamHandler.write({
          type: CircuitPB.Type.STATUS,
          code: CircuitPB.Status.MALFORMED_MESSAGE
        })
        streamHandler.close()
        return
      }

      let virtualConnection

      switch (request.type) {
        case CircuitPB.Type.CAN_HOP: {
          log('received CAN_HOP request from %p', connection.remotePeer)
          await handleCanHop({ circuit: this, connection, streamHandler })
          break
        }
        case CircuitPB.Type.HOP: {
          log('received HOP request from %p', connection.remotePeer)
          virtualConnection = await handleHop({
            connection,
            request,
            streamHandler,
            circuit: this,
            connectionManager: this.components.getConnectionManager()
          })
          break
        }
        case CircuitPB.Type.STOP: {
          log('received STOP request from %p', connection.remotePeer)
          virtualConnection = await handleStop({
            connection,
            request,
            streamHandler
          })
          break
        }
        default: {
          log('Request of type %s not supported', request.type)
          streamHandler.write({
            type: CircuitPB.Type.STATUS,
            code: CircuitPB.Status.MALFORMED_MESSAGE
          })
          streamHandler.close()
          return
        }
      }

      if (virtualConnection != null) {
        // @ts-expect-error dst peer will not be undefined
        const remoteAddr = new Multiaddr(request.dstPeer.addrs[0])
        // @ts-expect-error dst peer will not be undefined
        const localAddr = new Multiaddr(request.srcPeer.addrs[0])
        const maConn = streamToMaConnection({
          stream: virtualConnection,
          remoteAddr,
          localAddr
        })
        const type = request.type === CircuitPB.Type.HOP ? 'relay' : 'inbound'
        log('new %s connection %s', type, maConn.remoteAddr)

        const conn = await this.components.getUpgrader().upgradeInbound(maConn)
        log('%s connection %s upgraded', type, maConn.remoteAddr)

        if (this.handler != null) {
          this.handler(conn)
        }
      }
    } finally {
      controller.clear()
>>>>>>> 05e8e7ea
    }
  }

  /**
   * Dial a peer over a relay
   */
  async dial (ma: Multiaddr, options: AbortOptions = {}): Promise<Connection> {
    // Check the multiaddr to see if it contains a relay and a destination peer
    const addrs = ma.toString().split('/p2p-circuit')
    const relayAddr = new Multiaddr(addrs[0])
    const destinationAddr = new Multiaddr(addrs[addrs.length - 1])
    const relayId = relayAddr.getPeerId()
    const destinationId = destinationAddr.getPeerId()

    if (relayId == null || destinationId == null) {
      const errMsg = 'Circuit relay dial failed as addresses did not have peer id'
      log.error(errMsg)
      throw createError(new Error(errMsg), codes.ERR_RELAYED_DIAL)
    }

    const relayPeer = peerIdFromString(relayId)
    const destinationPeer = peerIdFromString(destinationId)

    let disconnectOnFailure = false
    const relayConnections = this.components.getConnectionManager().getConnections(relayPeer)
    let relayConnection = relayConnections[0]

    if (relayConnection == null) {
      await this.components.getPeerStore().addressBook.add(relayPeer, [relayAddr])
      relayConnection = await this.components.getConnectionManager().openConnection(relayPeer, options)
      disconnectOnFailure = true
    }

    try {
<<<<<<< HEAD
      const stream = await relayConnection.newStream([relayV2HopCodec, relayV1Codec])

      switch (stream.protocol) {
        case relayV1Codec: return await this.connectV1({
          stream: stream.stream,
          connection: relayConnection,
          destinationPeer,
          destinationAddr,
          relayAddr,
          ma,
          disconnectOnFailure
        })
        case relayV2HopCodec: return await this.connectV2({
          stream: stream.stream,
          connection: relayConnection,
          destinationPeer,
          destinationAddr,
          relayAddr,
          ma,
          disconnectOnFailure
        })
        default:
          stream.stream.reset()
          throw new Error('Unexpected stream protocol')
      }
    } catch (err: any) {
      log.error('Circuit relay dial failed', err)
      disconnectOnFailure && await relayConnection.close()
      throw err
    }
  }

  async connectV1 ({
    stream, destinationPeer,
    destinationAddr, relayAddr, ma
  }: ConnectOptions
  ) {
    const virtualConnection = await CircuitV1Handler.hop({
      stream,
      request: {
        type: CircuitV1.CircuitRelay.Type.HOP,
        srcPeer: {
          id: this.components.getPeerId().toBytes(),
          addrs: this.components.getAddressManager().getListenAddrs().map(addr => addr.bytes)
        },
        dstPeer: {
          id: destinationPeer.toBytes(),
          addrs: [new Multiaddr(destinationAddr).bytes]
        }
      }
    })

    const localAddr = relayAddr.encapsulate(`/p2p-circuit/p2p/${this.components.getPeerId().toString()}`)
    const maConn = streamToMaConnection({
      stream: virtualConnection,
      remoteAddr: ma,
      localAddr
    })
    log('new outbound connection %s', maConn.remoteAddr)

    return await this.components.getUpgrader().upgradeOutbound(maConn)
  }

  async connectV2 (
    {
      stream, connection, destinationPeer,
      destinationAddr, relayAddr, ma,
      disconnectOnFailure
    }: ConnectOptions
  ) {
    try {
      const streamHandler = new StreamHandlerV2({ stream })
      streamHandler.write(CircuitV2.HopMessage.encode({
        type: CircuitV2.HopMessage.Type.CONNECT,
        peer: {
          id: destinationPeer.toBytes(),
          addrs: [new Multiaddr(destinationAddr).bytes]
=======
      const virtualConnection = await hop({
        ...options,
        connection: relayConnection,
        request: {
          type: CircuitPB.Type.HOP,
          srcPeer: {
            id: this.components.getPeerId().toBytes(),
            addrs: this.components.getAddressManager().getAddresses().map(addr => addr.bytes)
          },
          dstPeer: {
            id: destinationPeer.toBytes(),
            addrs: [new Multiaddr(destinationAddr).bytes]
          }
>>>>>>> 05e8e7ea
        }
      }))

      const status = CircuitV2.HopMessage.decode(await streamHandler.read())
      if (status.status !== CircuitV2.Status.OK) {
        throw createError(new Error(`failed to connect via relay with status ${status?.status?.toString() ?? 'undefined'}`), codes.ERR_HOP_REQUEST_FAILED)
      }

      // TODO: do something with limit and transient connection

      let localAddr = relayAddr
      localAddr = localAddr.encapsulate(`/p2p-circuit/p2p/${this.components.getPeerId().toString()}`)
      const maConn = streamToMaConnection({
        stream: streamHandler.rest(),
        remoteAddr: ma,
        localAddr
      })
      log('new outbound connection %s', maConn.remoteAddr)
      const conn = await this.components.getUpgrader().upgradeOutbound(maConn)
      return conn
    } catch (/** @type {any} */ err) {
      log.error('Circuit relay dial failed', err)
      disconnectOnFailure && await connection.close()
      throw err
    }
  }

  /**
   * Create a listener
   */
  createListener (options: CreateListenerOptions): Listener {
    // Called on successful HOP and STOP requests
    this.handler = options.handler

    return createListener({
      connectionManager: this.components.getConnectionManager(),
      peerStore: this.components.getPeerStore()
    })
  }

  /**
   * Filter check for all Multiaddrs that this transport can dial on
   *
   * @param {Multiaddr[]} multiaddrs
   * @returns {Multiaddr[]}
   */
  filter (multiaddrs: Multiaddr[]): Multiaddr[] {
    multiaddrs = Array.isArray(multiaddrs) ? multiaddrs : [multiaddrs]

    return multiaddrs.filter((ma) => {
      return mafmt.Circuit.matches(ma)
    })
  }
}<|MERGE_RESOLUTION|>--- conflicted
+++ resolved
@@ -9,35 +9,18 @@
 import { streamToMaConnection } from '@libp2p/utils/stream-to-ma-conn'
 import { relayV2HopCodec, relayV1Codec, relayV2StopCodec } from './multicodec.js'
 import { createListener } from './listener.js'
-<<<<<<< HEAD
-import { symbol } from '@libp2p/interfaces/transport'
-=======
-import { handleCanHop, handleHop, hop } from './circuit/hop.js'
-import { handleStop } from './circuit/stop.js'
-import { StreamHandler } from './circuit/stream-handler.js'
 import { symbol } from '@libp2p/interface-transport'
->>>>>>> 05e8e7ea
 import { peerIdFromString } from '@libp2p/peer-id'
 import { Components, Initializable } from '@libp2p/components'
 import type { AbortOptions } from '@libp2p/interfaces'
-<<<<<<< HEAD
-import type { IncomingStreamData } from '@libp2p/interfaces/registrar'
-import type { Listener, Transport, CreateListenerOptions, ConnectionHandler } from '@libp2p/interfaces/transport'
-import type { Connection, Stream } from '@libp2p/interfaces/connection'
-import type { PeerId } from '@libp2p/interfaces/peer-id'
+import type { IncomingStreamData } from '@libp2p/interface-registrar'
+import type { Listener, Transport, CreateListenerOptions, ConnectionHandler } from '@libp2p/interface-transport'
+import type { Connection, Stream } from '@libp2p/interface-connection'
+import type { PeerId } from '@libp2p/interface-peer-id'
 import { StreamHandlerV2 } from './v2/stream-handler.js'
 import { StreamHandlerV1 } from './v1/stream-handler.js'
 import * as CircuitV1Handler from './v1/index.js'
 import * as CircuitV2Handler from './v2/index.js'
-=======
-import type { IncomingStreamData } from '@libp2p/interface-registrar'
-import type { Listener, Transport, CreateListenerOptions, ConnectionHandler } from '@libp2p/interface-transport'
-import type { Connection } from '@libp2p/interface-connection'
-import type { RelayConfig } from '../index.js'
-import { abortableDuplex } from 'abortable-iterator'
-import { TimeoutController } from 'timeout-abort-controller'
-import { setMaxListeners } from 'events'
->>>>>>> 05e8e7ea
 
 const log = logger('libp2p:circuit')
 
@@ -57,17 +40,10 @@
 export class Circuit implements Transport, Initializable {
   private handler?: ConnectionHandler
   private components: Components = new Components()
-<<<<<<< HEAD
   private readonly reservationStore: ReservationStore
 
   constructor (options: CircuitOptions) {
     this.reservationStore = new ReservationStore(options.limit)
-=======
-  private readonly _init: RelayConfig
-
-  constructor (init: RelayConfig) {
-    this._init = init
->>>>>>> 05e8e7ea
   }
 
   init (components: Components): void {
@@ -121,7 +97,6 @@
 
   async _onProtocolV1 (data: IncomingStreamData) {
     const { connection, stream } = data
-<<<<<<< HEAD
     const streamHandler = new StreamHandlerV1({ stream })
     const request = await streamHandler.read()
 
@@ -196,96 +171,6 @@
       const conn = await this.components.getUpgrader().upgradeInbound(maConn)
       log('%s connection %s upgraded', 'inbound', maConn.remoteAddr)
       this.handler?.(conn)
-=======
-    const controller = new TimeoutController(this._init.hop.timeout)
-
-    try {
-      // fails on node < 15.4
-      setMaxListeners?.(Infinity, controller.signal)
-    } catch {}
-
-    try {
-      const source = abortableDuplex(stream, controller.signal)
-      const streamHandler = new StreamHandler({
-        stream: {
-          ...stream,
-          ...source
-        }
-      })
-      const request = await streamHandler.read()
-
-      if (request == null) {
-        log('request was invalid, could not read from stream')
-        streamHandler.write({
-          type: CircuitPB.Type.STATUS,
-          code: CircuitPB.Status.MALFORMED_MESSAGE
-        })
-        streamHandler.close()
-        return
-      }
-
-      let virtualConnection
-
-      switch (request.type) {
-        case CircuitPB.Type.CAN_HOP: {
-          log('received CAN_HOP request from %p', connection.remotePeer)
-          await handleCanHop({ circuit: this, connection, streamHandler })
-          break
-        }
-        case CircuitPB.Type.HOP: {
-          log('received HOP request from %p', connection.remotePeer)
-          virtualConnection = await handleHop({
-            connection,
-            request,
-            streamHandler,
-            circuit: this,
-            connectionManager: this.components.getConnectionManager()
-          })
-          break
-        }
-        case CircuitPB.Type.STOP: {
-          log('received STOP request from %p', connection.remotePeer)
-          virtualConnection = await handleStop({
-            connection,
-            request,
-            streamHandler
-          })
-          break
-        }
-        default: {
-          log('Request of type %s not supported', request.type)
-          streamHandler.write({
-            type: CircuitPB.Type.STATUS,
-            code: CircuitPB.Status.MALFORMED_MESSAGE
-          })
-          streamHandler.close()
-          return
-        }
-      }
-
-      if (virtualConnection != null) {
-        // @ts-expect-error dst peer will not be undefined
-        const remoteAddr = new Multiaddr(request.dstPeer.addrs[0])
-        // @ts-expect-error dst peer will not be undefined
-        const localAddr = new Multiaddr(request.srcPeer.addrs[0])
-        const maConn = streamToMaConnection({
-          stream: virtualConnection,
-          remoteAddr,
-          localAddr
-        })
-        const type = request.type === CircuitPB.Type.HOP ? 'relay' : 'inbound'
-        log('new %s connection %s', type, maConn.remoteAddr)
-
-        const conn = await this.components.getUpgrader().upgradeInbound(maConn)
-        log('%s connection %s upgraded', type, maConn.remoteAddr)
-
-        if (this.handler != null) {
-          this.handler(conn)
-        }
-      }
-    } finally {
-      controller.clear()
->>>>>>> 05e8e7ea
     }
   }
 
@@ -320,12 +205,11 @@
     }
 
     try {
-<<<<<<< HEAD
       const stream = await relayConnection.newStream([relayV2HopCodec, relayV1Codec])
 
-      switch (stream.protocol) {
+      switch (stream.stat.protocol) {
         case relayV1Codec: return await this.connectV1({
-          stream: stream.stream,
+          stream,
           connection: relayConnection,
           destinationPeer,
           destinationAddr,
@@ -334,7 +218,7 @@
           disconnectOnFailure
         })
         case relayV2HopCodec: return await this.connectV2({
-          stream: stream.stream,
+          stream,
           connection: relayConnection,
           destinationPeer,
           destinationAddr,
@@ -343,7 +227,7 @@
           disconnectOnFailure
         })
         default:
-          stream.stream.reset()
+          stream.reset()
           throw new Error('Unexpected stream protocol')
       }
     } catch (err: any) {
@@ -398,21 +282,6 @@
         peer: {
           id: destinationPeer.toBytes(),
           addrs: [new Multiaddr(destinationAddr).bytes]
-=======
-      const virtualConnection = await hop({
-        ...options,
-        connection: relayConnection,
-        request: {
-          type: CircuitPB.Type.HOP,
-          srcPeer: {
-            id: this.components.getPeerId().toBytes(),
-            addrs: this.components.getAddressManager().getAddresses().map(addr => addr.bytes)
-          },
-          dstPeer: {
-            id: destinationPeer.toBytes(),
-            addrs: [new Multiaddr(destinationAddr).bytes]
-          }
->>>>>>> 05e8e7ea
         }
       }))
 
