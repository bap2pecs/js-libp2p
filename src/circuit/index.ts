--- conflicted
+++ resolved
@@ -1,21 +1,17 @@
+import type { Components } from '@libp2p/components'
+import type { Startable } from '@libp2p/interfaces/startable'
 import { logger } from '@libp2p/logger'
+import {
+  clearDelayedInterval
+  , setDelayedInterval
+  // @ts-expect-error set-delayed-interval does not export types
+} from 'set-delayed-interval'
 import { codes } from '../errors.js'
-import {
-  setDelayedInterval,
-  clearDelayedInterval
-// @ts-expect-error set-delayed-interval does not export types
-} from 'set-delayed-interval'
-import { namespaceToCid } from './utils.js'
 import {
   RELAY_RENDEZVOUS_NS
 } from './constants.js'
-<<<<<<< HEAD
-=======
-import type { AddressSorter } from '@libp2p/interface-peer-store'
->>>>>>> 05e8e7ea
-import type { Startable } from '@libp2p/interfaces/startable'
-import type { Components } from '@libp2p/components'
-import type { RelayConfig } from '../index.js'
+import type { HopConfig } from './relay.js'
+import { namespaceToCid } from './utils.js'
 
 const log = logger('libp2p:relay')
 
@@ -34,16 +30,11 @@
   maxListeners: number
 }
 
-<<<<<<< HEAD
 export interface RelayInit {
   maxListeners?: number
   onError?: (error: Error, msg?: string) => void
   hop: HopConfig
   advertise: RelayAdvertiseConfig
-=======
-export interface RelayInit extends RelayConfig {
-  addressSorter?: AddressSorter
->>>>>>> 05e8e7ea
 }
 
 export class Relay implements Startable {
